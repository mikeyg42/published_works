# Rust build artifacts
target/
simple_gpu_server/target/
gpu_renderer/target/
Cargo.lock

# Python caches
__pycache__/
*.py[cod]
*.egg-info/
*.pyc
*.pyo

# VSCode or other IDE settings
.vscode/

# macOS files
.DS_Store
*.tmp
*.bak
*~

# Virtual environment
venv/

# Node modules
node_modules/

# Build outputs
dist/
<<<<<<< HEAD

# WebGPU training resources (PDFs and documentation)
webgpu_resources/
*.pdf

# Test outputs and temporary files
gpu_renderer/output.png
test_maze_input_*.json

# Random/temporary files
bd40a666b1f7b8e33d94c48c
=======
/dist/*
# Rust build artifacts
target/
simple_gpu_server/target/
gpu_renderer/target/
*.lock

# Python cache
__pycache__/
*.pyc
*.pyo

# Temporary files
*.tmp
*.bak
*~
.DS_Store

venv/
>>>>>>> 820d975a
<|MERGE_RESOLUTION|>--- conflicted
+++ resolved
@@ -28,7 +28,7 @@
 
 # Build outputs
 dist/
-<<<<<<< HEAD
+/dist/*
 
 # WebGPU training resources (PDFs and documentation)
 webgpu_resources/
@@ -39,25 +39,4 @@
 test_maze_input_*.json
 
 # Random/temporary files
-bd40a666b1f7b8e33d94c48c
-=======
-/dist/*
-# Rust build artifacts
-target/
-simple_gpu_server/target/
-gpu_renderer/target/
-*.lock
-
-# Python cache
-__pycache__/
-*.pyc
-*.pyo
-
-# Temporary files
-*.tmp
-*.bak
-*~
-.DS_Store
-
-venv/
->>>>>>> 820d975a
+bd40a666b1f7b8e33d94c48c